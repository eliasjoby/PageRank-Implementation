<<<<<<< HEAD
# -PageRank-Implementation
Implementing basic Page Rank Algorithm used in Search-Engine Optimization
=======
# PageRank-Implementation
Implementing basic Page Rank Algorithm used in Search-Engine Optimization
>>>>>>> 506e6cf0
<|MERGE_RESOLUTION|>--- conflicted
+++ resolved
@@ -1,7 +1,2 @@
-<<<<<<< HEAD
-# -PageRank-Implementation
-Implementing basic Page Rank Algorithm used in Search-Engine Optimization
-=======
 # PageRank-Implementation
-Implementing basic Page Rank Algorithm used in Search-Engine Optimization
->>>>>>> 506e6cf0
+Implementing basic Page Rank Algorithm used in Search-Engine Optimization